# AudiobookGen

<<<<<<< HEAD
AudiobookGen provides a local KaniTTS-powered text-to-speech service with automatic and manual synthesis workflows.

## Features

- **Automatic mode:** one-click synthesis that handles chunking, voice selection, and audio stitching.
- **Manual mode:** advanced control that exposes each chunk for review and allows segment-by-segment voice adjustments.
- **Multi-voice support:** select from predefined KaniTTS speakers.
- **File ingestion:** upload plain text or Word documents; automatic text extraction when the text field is empty.
- **Batch processing:** split long-form content into manageable segments to respect KaniTTS token limits.
- **REST API:** `/synthesize` and `/synthesize/file` endpoints return generated audio files for integration with other tools.

## Running the server

```bash
pip install -r requirements.txt
python main.py
```

The service listens on `http://0.0.0.0:8000` by default.

## API overview

| Endpoint | Method | Description |
| --- | --- | --- |
| `/synthesize` | POST | Automatic or manual synthesis from raw text. |
| `/synthesize/file` | POST | Upload a text-based file to synthesize. |
| `/manual/sessions` | POST | Create a manual session and return chunk metadata. |
| `/manual/sessions/{id}` | GET | Inspect remaining and completed chunks. |
| `/manual/sessions/{id}/chunks/{index}` | POST | Generate audio for a specific chunk. |

## Development notes

- Requires access to a CUDA-capable GPU for real-time synthesis.
- Uses Hugging Face Transformers for the KaniTTS model and NVIDIA NeMo for decoding codec tokens.
- Outputs are saved under the `outputs/` directory by default.
- Configure logging level via the `AUDIOBOOKGEN_LOG_LEVEL` environment variable.
=======
AudiobookGen is a local-first text-to-speech service that wraps the KaniTTS
model in a web UI and REST API. The project supports two operational modes:

- **Automatic mode** – one click to process the entire input using the default
  voice and parameters.
- **Manual mode** – advanced operators can inspect detected text chunks and
  synthesise them one-by-one, optionally using different voices per segment.

The repository is structured so that the heavy KaniTTS dependency tree is
optional. By default a lightweight mock engine generates placeholder audio which
keeps the project runnable in constrained environments while preserving the
control flow. Deployments that require real speech can install the official
KaniTTS model (see below) and the service will use it automatically.

## Features

- Multi-voice selection based on the KaniTTS presets
- Text box and file upload input methods
- Automatic chunking for long texts
- REST endpoint for programmatic integrations (`POST /api/synthesize`)
- Manual segmentation workflow with per-chunk downloads

## Getting started

### Requirements

- Python 3.10+
- (Optional for real speech) CUDA-capable GPU with ~2&nbsp;GB VRAM and the
  `transformers`, `torch`, and `nemo_toolkit` packages installed

Install dependencies:

```bash
pip install -r requirements.txt
```

### Running the server

```bash
python -m app.server
```

The service exposes an interactive UI at `http://localhost:8000` and the JSON
API at `http://localhost:8000/api/synthesize`.

### Using the API

Example request using `curl`:

```bash
curl -X POST http://localhost:8000/api/synthesize \
  -H "Content-Type: application/json" \
  -d '{
        "text": "Once upon a midnight dreary...",
        "voice": "Jenny (English, Irish)",
        "temperature": 1.2
      }'
```

Response:

```json
{
  "audio_file": "outputs/audiobook_20240101_120000.wav",
  "duration_seconds": 18.4,
  "segments": [0, 1, 2],
  "voice": "Jenny (English, Irish)"
}
```

The path refers to a WAV file stored inside the `outputs/` directory.

## Enabling the real KaniTTS model

Install the additional dependencies:

```bash
pip install torch torchvision torchaudio --index-url https://download.pytorch.org/whl/cu118
pip install transformers nemo_toolkit[tts] librosa
```

When these packages are available the service automatically loads the official
KaniTTS weights during startup. Otherwise, it falls back to the deterministic
mock engine to keep the workflow testable.

## Development

- Static files live in `static/`, templates in `templates/`, and the business
  logic in the `audiobookgen/` package.
- Outputs are stored in the `outputs/` directory by default.
- Run `python -m compileall .` to ensure there are no syntax errors.

## License

MIT
>>>>>>> 69ae1118
<|MERGE_RESOLUTION|>--- conflicted
+++ resolved
@@ -1,43 +1,5 @@
 # AudiobookGen
 
-<<<<<<< HEAD
-AudiobookGen provides a local KaniTTS-powered text-to-speech service with automatic and manual synthesis workflows.
-
-## Features
-
-- **Automatic mode:** one-click synthesis that handles chunking, voice selection, and audio stitching.
-- **Manual mode:** advanced control that exposes each chunk for review and allows segment-by-segment voice adjustments.
-- **Multi-voice support:** select from predefined KaniTTS speakers.
-- **File ingestion:** upload plain text or Word documents; automatic text extraction when the text field is empty.
-- **Batch processing:** split long-form content into manageable segments to respect KaniTTS token limits.
-- **REST API:** `/synthesize` and `/synthesize/file` endpoints return generated audio files for integration with other tools.
-
-## Running the server
-
-```bash
-pip install -r requirements.txt
-python main.py
-```
-
-The service listens on `http://0.0.0.0:8000` by default.
-
-## API overview
-
-| Endpoint | Method | Description |
-| --- | --- | --- |
-| `/synthesize` | POST | Automatic or manual synthesis from raw text. |
-| `/synthesize/file` | POST | Upload a text-based file to synthesize. |
-| `/manual/sessions` | POST | Create a manual session and return chunk metadata. |
-| `/manual/sessions/{id}` | GET | Inspect remaining and completed chunks. |
-| `/manual/sessions/{id}/chunks/{index}` | POST | Generate audio for a specific chunk. |
-
-## Development notes
-
-- Requires access to a CUDA-capable GPU for real-time synthesis.
-- Uses Hugging Face Transformers for the KaniTTS model and NVIDIA NeMo for decoding codec tokens.
-- Outputs are saved under the `outputs/` directory by default.
-- Configure logging level via the `AUDIOBOOKGEN_LOG_LEVEL` environment variable.
-=======
 AudiobookGen is a local-first text-to-speech service that wraps the KaniTTS
 model in a web UI and REST API. The project supports two operational modes:
 
@@ -132,5 +94,4 @@
 
 ## License
 
-MIT
->>>>>>> 69ae1118
+MIT